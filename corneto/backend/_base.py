--- conflicted
+++ resolved
@@ -1005,15 +1005,9 @@
                 # The layer position in a DAG of the target vertex of the edge
                 # has to be greater than the source vertex, otherwise Ip (pos flow) has to be 0
                 if len(e_ix) > 0:
-<<<<<<< HEAD
-                    P += L[t_idx, i_order] - L[s_idx, i_order] >= Ip_i_order[e_ix,] + (
-                        1 - g.num_vertices
-                    ) * (1 - Ip_i_order[e_ix,])
-=======
                     P += L[t_idx, i_order] - L[s_idx, i_order] >= Ip_i_order[e_ix] + (
                         1 - g.num_vertices
                     ) * (1 - Ip_i_order[e_ix])
->>>>>>> dd66c905
                     P += L[t_idx, i_order] - L[s_idx, i_order] <= g.num_vertices - 1
             if In is not None:
                 # NOTE: Negative flows eq. to reversed directed edge
@@ -1032,15 +1026,9 @@
                 s_idx = np.array([vix[list(s)[0]] for (s, _) in edges])
                 t_idx = np.array([vix[list(t)[0]] for (_, t) in edges])
                 if len(e_ix) > 0:
-<<<<<<< HEAD
-                    P += L[s_idx, i_order] - L[t_idx, i_order] >= In_i_order[e_ix,] + (
-                        1 - g.num_vertices
-                    ) * (1 - In_i_order[e_ix,])
-=======
                     P += L[s_idx, i_order] - L[t_idx, i_order] >= In_i_order[e_ix] + (
                         1 - g.num_vertices
                     ) * (1 - In_i_order[e_ix])
->>>>>>> dd66c905
                     P += L[s_idx, i_order] - L[t_idx, i_order] <= g.num_vertices - 1
             # TODO: Raise error if hypergraph
         return P
